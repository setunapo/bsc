// Copyright 2016 The go-ethereum Authors
// This file is part of the go-ethereum library.
//
// The go-ethereum library is free software: you can redistribute it and/or modify
// it under the terms of the GNU Lesser General Public License as published by
// the Free Software Foundation, either version 3 of the License, or
// (at your option) any later version.
//
// The go-ethereum library is distributed in the hope that it will be useful,
// but WITHOUT ANY WARRANTY; without even the implied warranty of
// MERCHANTABILITY or FITNESS FOR A PARTICULAR PURPOSE. See the
// GNU Lesser General Public License for more details.
//
// You should have received a copy of the GNU Lesser General Public License
// along with the go-ethereum library. If not, see <http://www.gnu.org/licenses/>.

// Package ethclient provides a client for the Ethereum RPC API.
package ethclient

import (
	"context"
	"encoding/json"
	"errors"
	"fmt"
	"math/big"

	"github.com/ethereum/go-ethereum"
	"github.com/ethereum/go-ethereum/common"
	"github.com/ethereum/go-ethereum/common/hexutil"
	"github.com/ethereum/go-ethereum/core"
	"github.com/ethereum/go-ethereum/core/types"
	"github.com/ethereum/go-ethereum/rpc"
)

// Client defines typed wrappers for the Ethereum RPC API.
type Client struct {
	c *rpc.Client
}

// Dial connects a client to the given URL.
func Dial(rawurl string) (*Client, error) {
	return DialContext(context.Background(), rawurl)
}

func DialContext(ctx context.Context, rawurl string) (*Client, error) {
	c, err := rpc.DialContext(ctx, rawurl)
	if err != nil {
		return nil, err
	}
	return NewClient(c), nil
}

// NewClient creates a client that uses the given RPC client.
func NewClient(c *rpc.Client) *Client {
	return &Client{c}
}

func (ec *Client) Close() {
	ec.c.Close()
}

// Blockchain Access

// ChainID retrieves the current chain ID for transaction replay protection.
func (ec *Client) ChainID(ctx context.Context) (*big.Int, error) {
	var result hexutil.Big
	err := ec.c.CallContext(ctx, &result, "eth_chainId")
	if err != nil {
		return nil, err
	}
	return (*big.Int)(&result), err
}

// BlockByHash returns the given full block.
//
// Note that loading full blocks requires two requests. Use HeaderByHash
// if you don't need all transactions or uncle headers.
func (ec *Client) BlockByHash(ctx context.Context, hash common.Hash) (*types.Block, error) {
	return ec.getBlock(ctx, "eth_getBlockByHash", hash, true)
}

// BlockByNumber returns a block from the current canonical chain. If number is nil, the
// latest known block is returned.
//
// Note that loading full blocks requires two requests. Use HeaderByNumber
// if you don't need all transactions or uncle headers.
func (ec *Client) BlockByNumber(ctx context.Context, number *big.Int) (*types.Block, error) {
	return ec.getBlock(ctx, "eth_getBlockByNumber", toBlockNumArg(number), true)
}

// BlockNumber returns the most recent block number
func (ec *Client) BlockNumber(ctx context.Context) (uint64, error) {
	var result hexutil.Uint64
	err := ec.c.CallContext(ctx, &result, "eth_blockNumber")
	return uint64(result), err
}

type rpcBlock struct {
	Hash         common.Hash      `json:"hash"`
	Transactions []rpcTransaction `json:"transactions"`
	UncleHashes  []common.Hash    `json:"uncles"`
}

func (ec *Client) getBlock(ctx context.Context, method string, args ...interface{}) (*types.Block, error) {
	var raw json.RawMessage
	err := ec.c.CallContext(ctx, &raw, method, args...)
	if err != nil {
		return nil, err
	} else if len(raw) == 0 {
		return nil, ethereum.NotFound
	}
	// Decode header and transactions.
	var head *types.Header
	var body rpcBlock
	if err := json.Unmarshal(raw, &head); err != nil {
		return nil, err
	}
	if err := json.Unmarshal(raw, &body); err != nil {
		return nil, err
	}
	// Quick-verify transaction and uncle lists. This mostly helps with debugging the server.
	if head.UncleHash == types.EmptyUncleHash && len(body.UncleHashes) > 0 {
		return nil, fmt.Errorf("server returned non-empty uncle list but block header indicates no uncles")
	}
	if head.UncleHash != types.EmptyUncleHash && len(body.UncleHashes) == 0 {
		return nil, fmt.Errorf("server returned empty uncle list but block header indicates uncles")
	}
	if head.TxHash == types.EmptyRootHash && len(body.Transactions) > 0 {
		return nil, fmt.Errorf("server returned non-empty transaction list but block header indicates no transactions")
	}
	if head.TxHash != types.EmptyRootHash && len(body.Transactions) == 0 {
		return nil, fmt.Errorf("server returned empty transaction list but block header indicates transactions")
	}
	// Load uncles because they are not included in the block response.
	var uncles []*types.Header
	if len(body.UncleHashes) > 0 {
		uncles = make([]*types.Header, len(body.UncleHashes))
		reqs := make([]rpc.BatchElem, len(body.UncleHashes))
		for i := range reqs {
			reqs[i] = rpc.BatchElem{
				Method: "eth_getUncleByBlockHashAndIndex",
				Args:   []interface{}{body.Hash, hexutil.EncodeUint64(uint64(i))},
				Result: &uncles[i],
			}
		}
		if err := ec.c.BatchCallContext(ctx, reqs); err != nil {
			return nil, err
		}
		for i := range reqs {
			if reqs[i].Error != nil {
				return nil, reqs[i].Error
			}
			if uncles[i] == nil {
				return nil, fmt.Errorf("got null header for uncle %d of block %x", i, body.Hash[:])
			}
		}
	}
	// Fill the sender cache of transactions in the block.
	txs := make([]*types.Transaction, len(body.Transactions))
	for i, tx := range body.Transactions {
		if tx.From != nil {
			setSenderFromServer(tx.tx, *tx.From, body.Hash)
		}
		txs[i] = tx.tx
	}
	return types.NewBlockWithHeader(head).WithBody(txs, uncles), nil
}

// HeaderByHash returns the block header with the given hash.
func (ec *Client) HeaderByHash(ctx context.Context, hash common.Hash) (*types.Header, error) {
	var head *types.Header
	err := ec.c.CallContext(ctx, &head, "eth_getBlockByHash", hash, false)
	if err == nil && head == nil {
		err = ethereum.NotFound
	}
	return head, err
}

// HeaderByNumber returns a block header from the current canonical chain. If number is
// nil, the latest known header is returned.
func (ec *Client) HeaderByNumber(ctx context.Context, number *big.Int) (*types.Header, error) {
	var head *types.Header
	err := ec.c.CallContext(ctx, &head, "eth_getBlockByNumber", toBlockNumArg(number), false)
	if err == nil && head == nil {
		err = ethereum.NotFound
	}
	return head, err
}

// GetDiffAccounts returns changed accounts in a specific block number.
func (ec *Client) GetDiffAccounts(ctx context.Context, number *big.Int) ([]common.Address, error) {
	accounts := make([]common.Address, 0)
	err := ec.c.CallContext(ctx, &accounts, "eth_getDiffAccounts", toBlockNumArg(number))
	return accounts, err
}

// GetDiffAccountsWithScope returns detailed changes of some interested accounts in a specific block number.
func (ec *Client) GetDiffAccountsWithScope(ctx context.Context, number *big.Int, accounts []common.Address) (*types.DiffAccountsInBlock, error) {
	var result types.DiffAccountsInBlock
	err := ec.c.CallContext(ctx, &result, "eth_getDiffAccountsWithScope", toBlockNumArg(number), accounts)
	return &result, err
}

<<<<<<< HEAD
// GetJustifiedHeader returns the highest justified header before a specific block number. If number is nil, the
// latest justified block header is returned.
func (ec *Client) GetJustifiedHeader(ctx context.Context, blockNumber *big.Int) (*types.Header, error) {
	var head *types.Header
	err := ec.c.CallContext(ctx, &head, "eth_getJustifiedHeader", toBlockNumArg(blockNumber))
	if err == nil && head == nil {
		err = ethereum.NotFound
	}
	return head, err
}

// GetFinalizedHeader returns the highest finalized block header before a specific block number. If header is nil, the
// latest finalized block header is returned.
func (ec *Client) GetFinalizedHeader(ctx context.Context, blockNumber *big.Int) (*types.Header, error) {
	var head *types.Header
	err := ec.c.CallContext(ctx, &head, "eth_getFinalizedHeader", toBlockNumArg(blockNumber))
	if err == nil && head == nil {
		err = ethereum.NotFound
	}
	return head, err
=======
func (ec *Client) GetRootByDiffHash(ctx context.Context, blockNr *big.Int, blockHash common.Hash, diffHash common.Hash) (*core.VerifyResult, error) {
	var result core.VerifyResult
	err := ec.c.CallContext(ctx, &result, "eth_getRootByDiffHash", toBlockNumArg(blockNr), blockHash, diffHash)
	return &result, err
>>>>>>> fd1d1e35
}

type rpcTransaction struct {
	tx *types.Transaction
	txExtraInfo
}

type txExtraInfo struct {
	BlockNumber *string         `json:"blockNumber,omitempty"`
	BlockHash   *common.Hash    `json:"blockHash,omitempty"`
	From        *common.Address `json:"from,omitempty"`
}

func (tx *rpcTransaction) UnmarshalJSON(msg []byte) error {
	if err := json.Unmarshal(msg, &tx.tx); err != nil {
		return err
	}
	return json.Unmarshal(msg, &tx.txExtraInfo)
}

// TransactionByHash returns the transaction with the given hash.
func (ec *Client) TransactionByHash(ctx context.Context, hash common.Hash) (tx *types.Transaction, isPending bool, err error) {
	var json *rpcTransaction
	err = ec.c.CallContext(ctx, &json, "eth_getTransactionByHash", hash)
	if err != nil {
		return nil, false, err
	} else if json == nil {
		return nil, false, ethereum.NotFound
	} else if _, r, _ := json.tx.RawSignatureValues(); r == nil {
		return nil, false, fmt.Errorf("server returned transaction without signature")
	}
	if json.From != nil && json.BlockHash != nil {
		setSenderFromServer(json.tx, *json.From, *json.BlockHash)
	}
	return json.tx, json.BlockNumber == nil, nil
}

// TransactionSender returns the sender address of the given transaction. The transaction
// must be known to the remote node and included in the blockchain at the given block and
// index. The sender is the one derived by the protocol at the time of inclusion.
//
// There is a fast-path for transactions retrieved by TransactionByHash and
// TransactionInBlock. Getting their sender address can be done without an RPC interaction.
func (ec *Client) TransactionSender(ctx context.Context, tx *types.Transaction, block common.Hash, index uint) (common.Address, error) {
	// Try to load the address from the cache.
	sender, err := types.Sender(&senderFromServer{blockhash: block}, tx)
	if err == nil {
		return sender, nil
	}

	// It was not found in cache, ask the server.
	var meta struct {
		Hash common.Hash
		From common.Address
	}
	if err = ec.c.CallContext(ctx, &meta, "eth_getTransactionByBlockHashAndIndex", block, hexutil.Uint64(index)); err != nil {
		return common.Address{}, err
	}
	if meta.Hash == (common.Hash{}) || meta.Hash != tx.Hash() {
		return common.Address{}, errors.New("wrong inclusion block/index")
	}
	return meta.From, nil
}

// TransactionCount returns the total number of transactions in the given block.
func (ec *Client) TransactionCount(ctx context.Context, blockHash common.Hash) (uint, error) {
	var num hexutil.Uint
	err := ec.c.CallContext(ctx, &num, "eth_getBlockTransactionCountByHash", blockHash)
	return uint(num), err
}

// TransactionInBlock returns a single transaction at index in the given block.
func (ec *Client) TransactionInBlock(ctx context.Context, blockHash common.Hash, index uint) (*types.Transaction, error) {
	var json *rpcTransaction
	err := ec.c.CallContext(ctx, &json, "eth_getTransactionByBlockHashAndIndex", blockHash, hexutil.Uint64(index))
	if err != nil {
		return nil, err
	}
	if json == nil {
		return nil, ethereum.NotFound
	} else if _, r, _ := json.tx.RawSignatureValues(); r == nil {
		return nil, fmt.Errorf("server returned transaction without signature")
	}
	if json.From != nil && json.BlockHash != nil {
		setSenderFromServer(json.tx, *json.From, *json.BlockHash)
	}
	return json.tx, err
}

// TransactionInBlock returns a single transaction at index in the given block.
func (ec *Client) TransactionsInBlock(ctx context.Context, number *big.Int) ([]*types.Transaction, error) {
	var rpcTxs []*rpcTransaction
	err := ec.c.CallContext(ctx, &rpcTxs, "eth_getTransactionsByBlockNumber", toBlockNumArg(number))
	if err != nil {
		return nil, err
	}
	fmt.Println(len(rpcTxs))
	txs := make([]*types.Transaction, 0, len(rpcTxs))
	for _, tx := range rpcTxs {
		txs = append(txs, tx.tx)
	}
	return txs, err
}

// TransactionInBlock returns a single transaction at index in the given block.
func (ec *Client) TransactionRecipientsInBlock(ctx context.Context, number *big.Int) ([]*types.Receipt, error) {
	var rs []*types.Receipt
	err := ec.c.CallContext(ctx, &rs, "eth_getTransactionReceiptsByBlockNumber", toBlockNumArg(number))
	if err != nil {
		return nil, err
	}
	return rs, err
}

// TransactionDataAndReceipt returns the original data and receipt of a transaction by transaction hash.
// Note that the receipt is not available for pending transactions.
func (ec *Client) TransactionDataAndReceipt(ctx context.Context, txHash common.Hash) (*types.OriginalDataAndReceipt, error) {
	var r *types.OriginalDataAndReceipt
	err := ec.c.CallContext(ctx, &r, "eth_getTransactionDataAndReceipt", txHash)
	if err == nil {
		if r == nil {
			return nil, ethereum.NotFound
		}
	}
	return r, err
}

// TransactionReceipt returns the receipt of a transaction by transaction hash.
// Note that the receipt is not available for pending transactions.
func (ec *Client) TransactionReceipt(ctx context.Context, txHash common.Hash) (*types.Receipt, error) {
	var r *types.Receipt
	err := ec.c.CallContext(ctx, &r, "eth_getTransactionReceipt", txHash)
	if err == nil {
		if r == nil {
			return nil, ethereum.NotFound
		}
	}
	return r, err
}

// SyncProgress retrieves the current progress of the sync algorithm. If there's
// no sync currently running, it returns nil.
func (ec *Client) SyncProgress(ctx context.Context) (*ethereum.SyncProgress, error) {
	var raw json.RawMessage
	if err := ec.c.CallContext(ctx, &raw, "eth_syncing"); err != nil {
		return nil, err
	}
	// Handle the possible response types
	var syncing bool
	if err := json.Unmarshal(raw, &syncing); err == nil {
		return nil, nil // Not syncing (always false)
	}
	var p *rpcProgress
	if err := json.Unmarshal(raw, &p); err != nil {
		return nil, err
	}
	return p.toSyncProgress(), nil
}

// SubscribeNewHead subscribes to notifications about the current blockchain head
// on the given channel.
func (ec *Client) SubscribeNewHead(ctx context.Context, ch chan<- *types.Header) (ethereum.Subscription, error) {
	return ec.c.EthSubscribe(ctx, ch, "newHeads")
}

// SubscribeNewFinalizedHeader subscribes to notifications about the current blockchain finalized header
// on the given channel.
func (ec *Client) SubscribeNewFinalizedHeader(ctx context.Context, ch chan<- *types.Header) (ethereum.Subscription, error) {
	return ec.c.EthSubscribe(ctx, ch, "newFinalizedHeaders")
}

// SubscribeNewVotes subscribes to notifications about the new votes into vote pool
func (ec *Client) SubscribeNewVotes(ctx context.Context, ch chan<- *types.VoteEnvelope) (ethereum.Subscription, error) {
	return ec.c.EthSubscribe(ctx, ch, "newVotes")
}

// State Access

// NetworkID returns the network ID (also known as the chain ID) for this chain.
func (ec *Client) NetworkID(ctx context.Context) (*big.Int, error) {
	version := new(big.Int)
	var ver string
	if err := ec.c.CallContext(ctx, &ver, "net_version"); err != nil {
		return nil, err
	}
	if _, ok := version.SetString(ver, 10); !ok {
		return nil, fmt.Errorf("invalid net_version result %q", ver)
	}
	return version, nil
}

// BalanceAt returns the wei balance of the given account.
// The block number can be nil, in which case the balance is taken from the latest known block.
func (ec *Client) BalanceAt(ctx context.Context, account common.Address, blockNumber *big.Int) (*big.Int, error) {
	var result hexutil.Big
	err := ec.c.CallContext(ctx, &result, "eth_getBalance", account, toBlockNumArg(blockNumber))
	return (*big.Int)(&result), err
}

// StorageAt returns the value of key in the contract storage of the given account.
// The block number can be nil, in which case the value is taken from the latest known block.
func (ec *Client) StorageAt(ctx context.Context, account common.Address, key common.Hash, blockNumber *big.Int) ([]byte, error) {
	var result hexutil.Bytes
	err := ec.c.CallContext(ctx, &result, "eth_getStorageAt", account, key, toBlockNumArg(blockNumber))
	return result, err
}

// CodeAt returns the contract code of the given account.
// The block number can be nil, in which case the code is taken from the latest known block.
func (ec *Client) CodeAt(ctx context.Context, account common.Address, blockNumber *big.Int) ([]byte, error) {
	var result hexutil.Bytes
	err := ec.c.CallContext(ctx, &result, "eth_getCode", account, toBlockNumArg(blockNumber))
	return result, err
}

// NonceAt returns the account nonce of the given account.
// The block number can be nil, in which case the nonce is taken from the latest known block.
func (ec *Client) NonceAt(ctx context.Context, account common.Address, blockNumber *big.Int) (uint64, error) {
	var result hexutil.Uint64
	err := ec.c.CallContext(ctx, &result, "eth_getTransactionCount", account, toBlockNumArg(blockNumber))
	return uint64(result), err
}

// Filters

// FilterLogs executes a filter query.
func (ec *Client) FilterLogs(ctx context.Context, q ethereum.FilterQuery) ([]types.Log, error) {
	var result []types.Log
	arg, err := toFilterArg(q)
	if err != nil {
		return nil, err
	}
	err = ec.c.CallContext(ctx, &result, "eth_getLogs", arg)
	return result, err
}

// SubscribeFilterLogs subscribes to the results of a streaming filter query.
func (ec *Client) SubscribeFilterLogs(ctx context.Context, q ethereum.FilterQuery, ch chan<- types.Log) (ethereum.Subscription, error) {
	arg, err := toFilterArg(q)
	if err != nil {
		return nil, err
	}
	return ec.c.EthSubscribe(ctx, ch, "logs", arg)
}

func toFilterArg(q ethereum.FilterQuery) (interface{}, error) {
	arg := map[string]interface{}{
		"address": q.Addresses,
		"topics":  q.Topics,
	}
	if q.BlockHash != nil {
		arg["blockHash"] = *q.BlockHash
		if q.FromBlock != nil || q.ToBlock != nil {
			return nil, fmt.Errorf("cannot specify both BlockHash and FromBlock/ToBlock")
		}
	} else {
		if q.FromBlock == nil {
			arg["fromBlock"] = "0x0"
		} else {
			arg["fromBlock"] = toBlockNumArg(q.FromBlock)
		}
		arg["toBlock"] = toBlockNumArg(q.ToBlock)
	}
	return arg, nil
}

// Pending State

// PendingBalanceAt returns the wei balance of the given account in the pending state.
func (ec *Client) PendingBalanceAt(ctx context.Context, account common.Address) (*big.Int, error) {
	var result hexutil.Big
	err := ec.c.CallContext(ctx, &result, "eth_getBalance", account, "pending")
	return (*big.Int)(&result), err
}

// PendingStorageAt returns the value of key in the contract storage of the given account in the pending state.
func (ec *Client) PendingStorageAt(ctx context.Context, account common.Address, key common.Hash) ([]byte, error) {
	var result hexutil.Bytes
	err := ec.c.CallContext(ctx, &result, "eth_getStorageAt", account, key, "pending")
	return result, err
}

// PendingCodeAt returns the contract code of the given account in the pending state.
func (ec *Client) PendingCodeAt(ctx context.Context, account common.Address) ([]byte, error) {
	var result hexutil.Bytes
	err := ec.c.CallContext(ctx, &result, "eth_getCode", account, "pending")
	return result, err
}

// PendingNonceAt returns the account nonce of the given account in the pending state.
// This is the nonce that should be used for the next transaction.
func (ec *Client) PendingNonceAt(ctx context.Context, account common.Address) (uint64, error) {
	var result hexutil.Uint64
	err := ec.c.CallContext(ctx, &result, "eth_getTransactionCount", account, "pending")
	return uint64(result), err
}

// PendingTransactionCount returns the total number of transactions in the pending state.
func (ec *Client) PendingTransactionCount(ctx context.Context) (uint, error) {
	var num hexutil.Uint
	err := ec.c.CallContext(ctx, &num, "eth_getBlockTransactionCountByNumber", "pending")
	return uint(num), err
}

// Contract Calling

// CallContract executes a message call transaction, which is directly executed in the VM
// of the node, but never mined into the blockchain.
//
// blockNumber selects the block height at which the call runs. It can be nil, in which
// case the code is taken from the latest known block. Note that state from very old
// blocks might not be available.
func (ec *Client) CallContract(ctx context.Context, msg ethereum.CallMsg, blockNumber *big.Int) ([]byte, error) {
	var hex hexutil.Bytes
	err := ec.c.CallContext(ctx, &hex, "eth_call", toCallArg(msg), toBlockNumArg(blockNumber))
	if err != nil {
		return nil, err
	}
	return hex, nil
}

// PendingCallContract executes a message call transaction using the EVM.
// The state seen by the contract call is the pending state.
func (ec *Client) PendingCallContract(ctx context.Context, msg ethereum.CallMsg) ([]byte, error) {
	var hex hexutil.Bytes
	err := ec.c.CallContext(ctx, &hex, "eth_call", toCallArg(msg), "pending")
	if err != nil {
		return nil, err
	}
	return hex, nil
}

// SuggestGasPrice retrieves the currently suggested gas price to allow a timely
// execution of a transaction.
func (ec *Client) SuggestGasPrice(ctx context.Context) (*big.Int, error) {
	var hex hexutil.Big
	if err := ec.c.CallContext(ctx, &hex, "eth_gasPrice"); err != nil {
		return nil, err
	}
	return (*big.Int)(&hex), nil
}

// SuggestGasTipCap retrieves the currently suggested gas tip cap after 1559 to
// allow a timely execution of a transaction.
func (ec *Client) SuggestGasTipCap(ctx context.Context) (*big.Int, error) {
	var hex hexutil.Big
	if err := ec.c.CallContext(ctx, &hex, "eth_maxPriorityFeePerGas"); err != nil {
		return nil, err
	}
	return (*big.Int)(&hex), nil
}

// EstimateGas tries to estimate the gas needed to execute a specific transaction based on
// the current pending state of the backend blockchain. There is no guarantee that this is
// the true gas limit requirement as other transactions may be added or removed by miners,
// but it should provide a basis for setting a reasonable default.
func (ec *Client) EstimateGas(ctx context.Context, msg ethereum.CallMsg) (uint64, error) {
	var hex hexutil.Uint64
	err := ec.c.CallContext(ctx, &hex, "eth_estimateGas", toCallArg(msg))
	if err != nil {
		return 0, err
	}
	return uint64(hex), nil
}

// SendTransaction injects a signed transaction into the pending pool for execution.
//
// If the transaction was a contract creation use the TransactionReceipt method to get the
// contract address after the transaction has been mined.
func (ec *Client) SendTransaction(ctx context.Context, tx *types.Transaction) error {
	data, err := tx.MarshalBinary()
	if err != nil {
		return err
	}
	return ec.c.CallContext(ctx, nil, "eth_sendRawTransaction", hexutil.Encode(data))
}

func toBlockNumArg(number *big.Int) string {
	if number == nil {
		return "latest"
	}
	pending := big.NewInt(-1)
	if number.Cmp(pending) == 0 {
		return "pending"
	}
	return hexutil.EncodeBig(number)
}

func toCallArg(msg ethereum.CallMsg) interface{} {
	arg := map[string]interface{}{
		"from": msg.From,
		"to":   msg.To,
	}
	if len(msg.Data) > 0 {
		arg["data"] = hexutil.Bytes(msg.Data)
	}
	if msg.Value != nil {
		arg["value"] = (*hexutil.Big)(msg.Value)
	}
	if msg.Gas != 0 {
		arg["gas"] = hexutil.Uint64(msg.Gas)
	}
	if msg.GasPrice != nil {
		arg["gasPrice"] = (*hexutil.Big)(msg.GasPrice)
	}
	return arg
}

// rpcProgress is a copy of SyncProgress with hex-encoded fields.
type rpcProgress struct {
	StartingBlock hexutil.Uint64
	CurrentBlock  hexutil.Uint64
	HighestBlock  hexutil.Uint64

	PulledStates hexutil.Uint64
	KnownStates  hexutil.Uint64

	SyncedAccounts      hexutil.Uint64
	SyncedAccountBytes  hexutil.Uint64
	SyncedBytecodes     hexutil.Uint64
	SyncedBytecodeBytes hexutil.Uint64
	SyncedStorage       hexutil.Uint64
	SyncedStorageBytes  hexutil.Uint64
	HealedTrienodes     hexutil.Uint64
	HealedTrienodeBytes hexutil.Uint64
	HealedBytecodes     hexutil.Uint64
	HealedBytecodeBytes hexutil.Uint64
	HealingTrienodes    hexutil.Uint64
	HealingBytecode     hexutil.Uint64
}

func (p *rpcProgress) toSyncProgress() *ethereum.SyncProgress {
	if p == nil {
		return nil
	}
	return &ethereum.SyncProgress{
		StartingBlock:       uint64(p.StartingBlock),
		CurrentBlock:        uint64(p.CurrentBlock),
		HighestBlock:        uint64(p.HighestBlock),
		PulledStates:        uint64(p.PulledStates),
		KnownStates:         uint64(p.KnownStates),
		SyncedAccounts:      uint64(p.SyncedAccounts),
		SyncedAccountBytes:  uint64(p.SyncedAccountBytes),
		SyncedBytecodes:     uint64(p.SyncedBytecodes),
		SyncedBytecodeBytes: uint64(p.SyncedBytecodeBytes),
		SyncedStorage:       uint64(p.SyncedStorage),
		SyncedStorageBytes:  uint64(p.SyncedStorageBytes),
		HealedTrienodes:     uint64(p.HealedTrienodes),
		HealedTrienodeBytes: uint64(p.HealedTrienodeBytes),
		HealedBytecodes:     uint64(p.HealedBytecodes),
		HealedBytecodeBytes: uint64(p.HealedBytecodeBytes),
		HealingTrienodes:    uint64(p.HealingTrienodes),
		HealingBytecode:     uint64(p.HealingBytecode),
	}
}<|MERGE_RESOLUTION|>--- conflicted
+++ resolved
@@ -201,7 +201,12 @@
 	return &result, err
 }
 
-<<<<<<< HEAD
+func (ec *Client) GetRootByDiffHash(ctx context.Context, blockNr *big.Int, blockHash common.Hash, diffHash common.Hash) (*core.VerifyResult, error) {
+	var result core.VerifyResult
+	err := ec.c.CallContext(ctx, &result, "eth_getRootByDiffHash", toBlockNumArg(blockNr), blockHash, diffHash)
+	return &result, err
+}
+
 // GetJustifiedHeader returns the highest justified header before a specific block number. If number is nil, the
 // latest justified block header is returned.
 func (ec *Client) GetJustifiedHeader(ctx context.Context, blockNumber *big.Int) (*types.Header, error) {
@@ -222,12 +227,6 @@
 		err = ethereum.NotFound
 	}
 	return head, err
-=======
-func (ec *Client) GetRootByDiffHash(ctx context.Context, blockNr *big.Int, blockHash common.Hash, diffHash common.Hash) (*core.VerifyResult, error) {
-	var result core.VerifyResult
-	err := ec.c.CallContext(ctx, &result, "eth_getRootByDiffHash", toBlockNumArg(blockNr), blockHash, diffHash)
-	return &result, err
->>>>>>> fd1d1e35
 }
 
 type rpcTransaction struct {
