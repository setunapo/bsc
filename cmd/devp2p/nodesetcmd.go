--- conflicted
+++ resolved
@@ -229,13 +229,6 @@
 	switch args[0] {
 	case "mainnet":
 		filter = forkid.NewStaticFilter(params.MainnetChainConfig, params.MainnetGenesisHash)
-<<<<<<< HEAD
-=======
-	case "goerli":
-		filter = forkid.NewStaticFilter(params.GoerliChainConfig, params.GoerliGenesisHash)
-	case "sepolia":
-		filter = forkid.NewStaticFilter(params.SepoliaChainConfig, params.SepoliaGenesisHash)
->>>>>>> bed84606
 	default:
 		return nil, fmt.Errorf("unknown network %q", args[0])
 	}
