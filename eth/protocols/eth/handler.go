--- conflicted
+++ resolved
@@ -219,20 +219,11 @@
 	}
 	defer msg.Discard()
 
-<<<<<<< HEAD
-	var handlers = eth65
+	var handlers = eth66
 	if peer.Version() >= ETH68 {
 		handlers = eth68
-	} else if peer.Version() >= ETH66 {
-		handlers = eth66
-	}
-=======
-	var handlers = eth66
-	//if peer.Version() >= ETH67 { // Left in as a sample when new protocol is added
-	//	handlers = eth67
-	//}
-
->>>>>>> fd1d1e35
+	}
+
 	// Track the amount of time it takes to serve the request and run the handler
 	if metrics.Enabled {
 		h := fmt.Sprintf("%s/%s/%d/%#02x", p2p.HandleHistName, ProtocolName, peer.Version(), msg.Code)
