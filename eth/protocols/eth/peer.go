--- conflicted
+++ resolved
@@ -90,7 +90,10 @@
 	txBroadcast chan []common.Hash // Channel used to queue transaction propagation requests
 	txAnnounce  chan []common.Hash // Channel used to queue transaction announcement requests
 
-<<<<<<< HEAD
+	reqDispatch chan *request  // Dispatch channel to send requests and track then until fulfilment
+	reqCancel   chan *cancel   // Dispatch channel to cancel pending requests and untrack them
+	resDispatch chan *response // Dispatch channel to fulfil pending requests and untrack them
+
 	votepool      VotePool                   // Votes pool used by the broadcasters
 	knownVotes    mapset.Set                 // Set of vote hashes known to be known by this peer
 	voteBroadcast chan []*types.VoteEnvelope // Channel used to queue votes propagation requests
@@ -99,15 +102,6 @@
 	txTerm   chan struct{} // Termination channel to stop the tx broadcasters
 	voteTerm chan struct{} // Termination channel to stop the votes broadcasters
 	lock     sync.RWMutex  // Mutex protecting the internal fields
-=======
-	reqDispatch chan *request  // Dispatch channel to send requests and track then until fulfilment
-	reqCancel   chan *cancel   // Dispatch channel to cancel pending requests and untrack them
-	resDispatch chan *response // Dispatch channel to fulfil pending requests and untrack them
-
-	term   chan struct{} // Termination channel to stop the broadcasters
-	txTerm chan struct{} // Termination channel to stop the tx broadcasters
-	lock   sync.RWMutex  // Mutex protecting the internal fields
->>>>>>> fd1d1e35
 }
 
 // NewPeer create a wrapper for a network connection and negotiated  protocol
@@ -118,14 +112,9 @@
 		Peer:            p,
 		rw:              rw,
 		version:         version,
-<<<<<<< HEAD
-		knownTxs:        mapset.NewSet(),
-		knownBlocks:     mapset.NewSet(),
-		knownVotes:      mapset.NewSet(),
-=======
 		knownTxs:        newKnownCache(maxKnownTxs),
 		knownBlocks:     newKnownCache(maxKnownBlocks),
->>>>>>> fd1d1e35
+		knownVotes:      newKnownCache(maxKnownVotes),
 		queuedBlocks:    make(chan *blockPropagation, maxQueuedBlocks),
 		queuedBlockAnns: make(chan *types.Block, maxQueuedBlockAnns),
 		txBroadcast:     make(chan []common.Hash),
@@ -143,18 +132,11 @@
 	// Start up all the broadcasters
 	go peer.broadcastBlocks()
 	go peer.broadcastTransactions()
-<<<<<<< HEAD
-	if version >= ETH65 {
-		go peer.announceTransactions()
-	}
+	go peer.announceTransactions()
+	go peer.dispatcher()
 	if version >= ETH68 {
 		go peer.broadcastVotes()
 	}
-=======
-	go peer.announceTransactions()
-	go peer.dispatcher()
-
->>>>>>> fd1d1e35
 	return peer
 }
 
@@ -363,7 +345,6 @@
 	}
 }
 
-<<<<<<< HEAD
 // SendVotes propagates a batch of votes to the remote peer.
 func (p *Peer) SendVotes(votes []*types.VoteEnvelope) error {
 	// Mark all the votes as known, but ensure we don't overflow our limits
@@ -402,8 +383,6 @@
 	return p2p.Send(p.rw, BlockHeadersMsg, BlockHeadersPacket(headers))
 }
 
-=======
->>>>>>> fd1d1e35
 // ReplyBlockHeaders is the eth/66 version of SendBlockHeaders.
 func (p *Peer) ReplyBlockHeadersRLP(id uint64, headers []rlp.RawValue) error {
 	return p2p.Send(p.rw, BlockHeadersMsg, BlockHeadersRLPPacket66{
@@ -421,15 +400,6 @@
 	})
 }
 
-<<<<<<< HEAD
-// SendNodeData sends a batch of arbitrary internal data, corresponding to the
-// hashes requested.
-func (p *Peer) SendNodeData(data [][]byte) error {
-	return p2p.Send(p.rw, NodeDataMsg, NodeDataPacket(data))
-}
-
-=======
->>>>>>> fd1d1e35
 // ReplyNodeData is the eth/66 response to GetNodeData.
 func (p *Peer) ReplyNodeData(id uint64, data [][]byte) error {
 	return p2p.Send(p.rw, NodeDataMsg, NodeDataPacket66{
