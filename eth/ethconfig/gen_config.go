// Code generated by github.com/fjl/gencodec. DO NOT EDIT.

package ethconfig

import (
	"time"

	"github.com/ethereum/go-ethereum/common"
	"github.com/ethereum/go-ethereum/core"
	"github.com/ethereum/go-ethereum/core/txpool/blobpool"
	"github.com/ethereum/go-ethereum/core/txpool/legacypool"
	"github.com/ethereum/go-ethereum/eth/downloader"
	"github.com/ethereum/go-ethereum/eth/gasprice"
	"github.com/ethereum/go-ethereum/miner"
)

// MarshalTOML marshals as TOML.
func (c Config) MarshalTOML() (interface{}, error) {
	type Config struct {
<<<<<<< HEAD
		Genesis                         *core.Genesis `toml:",omitempty"`
		NetworkId                       uint64
		SyncMode                        downloader.SyncMode
		DisablePeerTxBroadcast          bool
		EthDiscoveryURLs                []string
		SnapDiscoveryURLs               []string
		TrustDiscoveryURLs              []string
		BscDiscoveryURLs               []string
		NoPruning                       bool
		NoPrefetch                      bool
		DirectBroadcast                 bool
		DisableSnapProtocol             bool
		DisableDiffProtocol             bool
		EnableTrustProtocol             bool
		DisableBscProtocol             bool
		DiffSync                        bool
		RangeLimit                      bool
		TxLookupLimit                   uint64                 `toml:",omitempty"`
		Whitelist                       map[uint64]common.Hash `toml:"-"`
		LightServ                       int                    `toml:",omitempty"`
		LightIngress                    int                    `toml:",omitempty"`
		LightEgress                     int                    `toml:",omitempty"`
		LightPeers                      int                    `toml:",omitempty"`
		LightNoPrune                    bool                   `toml:",omitempty"`
		LightNoSyncServe                bool                   `toml:",omitempty"`
		SyncFromCheckpoint              bool                   `toml:",omitempty"`
		UltraLightServers               []string               `toml:",omitempty"`
		UltraLightFraction              int                    `toml:",omitempty"`
		UltraLightOnlyAnnounce          bool                   `toml:",omitempty"`
		SkipBcVersionCheck              bool                   `toml:"-"`
		DatabaseHandles                 int                    `toml:"-"`
		DatabaseCache                   int
		DatabaseFreezer                 string
		DatabaseDiff                    string
		TrieCleanCache                  int
		TrieCleanCacheJournal           string        `toml:",omitempty"`
		TrieCleanCacheRejournal         time.Duration `toml:",omitempty"`
		TrieDirtyCache                  int
		TrieTimeout                     time.Duration
		SnapshotCache                   int
		TriesInMemory                   uint64
		TriesVerifyMode                 core.VerifyMode
		Preimages                       bool
		PersistDiff                     bool
		DiffBlock                       uint64 `toml:",omitempty"`
		PruneAncientData                bool
		Miner                           miner.Config
		Ethash                          ethash.Config `toml:",omitempty"`
		TxPool                          core.TxPoolConfig
		GPO                             gasprice.Config
		EnablePreimageRecording         bool
		DocRoot                         string `toml:"-"`
		EWASMInterpreter                string
		EVMInterpreter                  string
		RPCGasCap                       uint64
		RPCEVMTimeout                   time.Duration
		RPCTxFeeCap                     float64
		Checkpoint                      *params.TrustedCheckpoint      `toml:",omitempty"`
		CheckpointOracle                *params.CheckpointOracleConfig `toml:",omitempty"`
		OverrideBerlin                  *big.Int                       `toml:",omitempty"`
		OverrideArrowGlacier            *big.Int                       `toml:",omitempty"`
		OverrideTerminalTotalDifficulty *big.Int                       `toml:",omitempty"`
=======
		Genesis                 *core.Genesis `toml:",omitempty"`
		NetworkId               uint64
		SyncMode                downloader.SyncMode
		EthDiscoveryURLs        []string
		SnapDiscoveryURLs       []string
		NoPruning               bool
		NoPrefetch              bool
		TxLookupLimit           uint64                 `toml:",omitempty"`
		RequiredBlocks          map[uint64]common.Hash `toml:"-"`
		LightServ               int                    `toml:",omitempty"`
		LightIngress            int                    `toml:",omitempty"`
		LightEgress             int                    `toml:",omitempty"`
		LightPeers              int                    `toml:",omitempty"`
		LightNoPrune            bool                   `toml:",omitempty"`
		LightNoSyncServe        bool                   `toml:",omitempty"`
		SkipBcVersionCheck      bool                   `toml:"-"`
		DatabaseHandles         int                    `toml:"-"`
		DatabaseCache           int
		DatabaseFreezer         string
		TrieCleanCache          int
		TrieDirtyCache          int
		TrieTimeout             time.Duration
		SnapshotCache           int
		Preimages               bool
		FilterLogCacheSize      int
		Miner                   miner.Config
		TxPool                  legacypool.Config
		BlobPool                blobpool.Config
		GPO                     gasprice.Config
		EnablePreimageRecording bool
		DocRoot                 string `toml:"-"`
		RPCGasCap               uint64
		RPCEVMTimeout           time.Duration
		RPCTxFeeCap             float64
		OverrideCancun          *uint64 `toml:",omitempty"`
		OverrideVerkle          *uint64 `toml:",omitempty"`
>>>>>>> bed84606
	}
	var enc Config
	enc.Genesis = c.Genesis
	enc.NetworkId = c.NetworkId
	enc.SyncMode = c.SyncMode
	enc.DisablePeerTxBroadcast = c.DisablePeerTxBroadcast
	enc.EthDiscoveryURLs = c.EthDiscoveryURLs
	enc.SnapDiscoveryURLs = c.SnapDiscoveryURLs
	enc.TrustDiscoveryURLs = c.TrustDiscoveryURLs
	enc.BscDiscoveryURLs = c.BscDiscoveryURLs
	enc.NoPruning = c.NoPruning
	enc.DirectBroadcast = c.DirectBroadcast
	enc.DisableSnapProtocol = c.DisableSnapProtocol
	enc.DisableDiffProtocol = c.DisableDiffProtocol
	enc.EnableTrustProtocol = c.EnableTrustProtocol
	enc.DisableBscProtocol = c.DisableBscProtocol
	enc.DiffSync = c.DiffSync
	enc.RangeLimit = c.RangeLimit
	enc.TxLookupLimit = c.TxLookupLimit
	enc.RequiredBlocks = c.RequiredBlocks
	enc.LightServ = c.LightServ
	enc.LightIngress = c.LightIngress
	enc.LightEgress = c.LightEgress
	enc.LightPeers = c.LightPeers
	enc.LightNoPrune = c.LightNoPrune
	enc.LightNoSyncServe = c.LightNoSyncServe
	enc.SkipBcVersionCheck = c.SkipBcVersionCheck
	enc.DatabaseHandles = c.DatabaseHandles
	enc.DatabaseCache = c.DatabaseCache
	enc.DatabaseFreezer = c.DatabaseFreezer
	enc.DatabaseDiff = c.DatabaseDiff
	enc.PersistDiff = c.PersistDiff
	enc.DiffBlock = c.DiffBlock
	enc.TrieCleanCache = c.TrieCleanCache
	enc.TrieDirtyCache = c.TrieDirtyCache
	enc.TrieTimeout = c.TrieTimeout
	enc.SnapshotCache = c.SnapshotCache
	enc.TriesInMemory = c.TriesInMemory
	enc.TriesVerifyMode = c.TriesVerifyMode
	enc.Preimages = c.Preimages
<<<<<<< HEAD
	enc.PersistDiff = c.PersistDiff
	enc.DiffBlock = c.DiffBlock
	enc.PruneAncientData = c.PruneAncientData
=======
	enc.FilterLogCacheSize = c.FilterLogCacheSize
>>>>>>> bed84606
	enc.Miner = c.Miner
	enc.TxPool = c.TxPool
	enc.BlobPool = c.BlobPool
	enc.GPO = c.GPO
	enc.EnablePreimageRecording = c.EnablePreimageRecording
	enc.DocRoot = c.DocRoot
	enc.RPCGasCap = c.RPCGasCap
	enc.RPCEVMTimeout = c.RPCEVMTimeout
	enc.RPCTxFeeCap = c.RPCTxFeeCap
<<<<<<< HEAD
	enc.Checkpoint = c.Checkpoint
	enc.CheckpointOracle = c.CheckpointOracle
	enc.OverrideBerlin = c.OverrideBerlin
	enc.OverrideArrowGlacier = c.OverrideArrowGlacier
	enc.OverrideTerminalTotalDifficulty = c.OverrideTerminalTotalDifficulty
=======
	enc.OverrideCancun = c.OverrideCancun
	enc.OverrideVerkle = c.OverrideVerkle
>>>>>>> bed84606
	return &enc, nil
}

// UnmarshalTOML unmarshals from TOML.
func (c *Config) UnmarshalTOML(unmarshal func(interface{}) error) error {
	type Config struct {
<<<<<<< HEAD
		Genesis                         *core.Genesis `toml:",omitempty"`
		NetworkId                       *uint64
		SyncMode                        *downloader.SyncMode
		DisablePeerTxBroadcast          *bool
		EthDiscoveryURLs                []string
		SnapDiscoveryURLs               []string
		TrustDiscoveryURLs              []string
		BscDiscoveryURLs               []string
		NoPruning                       *bool
		NoPrefetch                      *bool
		DirectBroadcast                 *bool
		DisableSnapProtocol             *bool
		DisableDiffProtocol             *bool
		EnableTrustProtocol             *bool
		DisableBscProtocol             *bool
		DiffSync                        *bool
		RangeLimit                      *bool
		TxLookupLimit                   *uint64                `toml:",omitempty"`
		Whitelist                       map[uint64]common.Hash `toml:"-"`
		LightServ                       *int                   `toml:",omitempty"`
		LightIngress                    *int                   `toml:",omitempty"`
		LightEgress                     *int                   `toml:",omitempty"`
		LightPeers                      *int                   `toml:",omitempty"`
		LightNoPrune                    *bool                  `toml:",omitempty"`
		LightNoSyncServe                *bool                  `toml:",omitempty"`
		SyncFromCheckpoint              *bool                  `toml:",omitempty"`
		UltraLightServers               []string               `toml:",omitempty"`
		UltraLightFraction              *int                   `toml:",omitempty"`
		UltraLightOnlyAnnounce          *bool                  `toml:",omitempty"`
		SkipBcVersionCheck              *bool                  `toml:"-"`
		DatabaseHandles                 *int                   `toml:"-"`
		DatabaseCache                   *int
		DatabaseFreezer                 *string
		DatabaseDiff                    *string
		PersistDiff                     *bool
		DiffBlock                       *uint64 `toml:",omitempty"`
		PruneAncientData                *bool
		TrieCleanCache                  *int
		TrieCleanCacheJournal           *string        `toml:",omitempty"`
		TrieCleanCacheRejournal         *time.Duration `toml:",omitempty"`
		TrieDirtyCache                  *int
		TrieTimeout                     *time.Duration
		SnapshotCache                   *int
		TriesInMemory                   *uint64
		TriesVerifyMode                 *core.VerifyMode
		Preimages                       *bool
		Miner                           *miner.Config
		Ethash                          *ethash.Config `toml:",omitempty"`
		TxPool                          *core.TxPoolConfig
		GPO                             *gasprice.Config
		EnablePreimageRecording         *bool
		DocRoot                         *string `toml:"-"`
		EWASMInterpreter                *string
		EVMInterpreter                  *string
		RPCGasCap                       *uint64
		RPCEVMTimeout                   *time.Duration
		RPCTxFeeCap                     *float64
		Checkpoint                      *params.TrustedCheckpoint      `toml:",omitempty"`
		CheckpointOracle                *params.CheckpointOracleConfig `toml:",omitempty"`
		OverrideBerlin                  *big.Int                       `toml:",omitempty"`
		OverrideArrowGlacier            *big.Int                       `toml:",omitempty"`
		OverrideTerminalTotalDifficulty *big.Int                       `toml:",omitempty"`
=======
		Genesis                 *core.Genesis `toml:",omitempty"`
		NetworkId               *uint64
		SyncMode                *downloader.SyncMode
		EthDiscoveryURLs        []string
		SnapDiscoveryURLs       []string
		NoPruning               *bool
		NoPrefetch              *bool
		TxLookupLimit           *uint64                `toml:",omitempty"`
		RequiredBlocks          map[uint64]common.Hash `toml:"-"`
		LightServ               *int                   `toml:",omitempty"`
		LightIngress            *int                   `toml:",omitempty"`
		LightEgress             *int                   `toml:",omitempty"`
		LightPeers              *int                   `toml:",omitempty"`
		LightNoPrune            *bool                  `toml:",omitempty"`
		LightNoSyncServe        *bool                  `toml:",omitempty"`
		SkipBcVersionCheck      *bool                  `toml:"-"`
		DatabaseHandles         *int                   `toml:"-"`
		DatabaseCache           *int
		DatabaseFreezer         *string
		TrieCleanCache          *int
		TrieDirtyCache          *int
		TrieTimeout             *time.Duration
		SnapshotCache           *int
		Preimages               *bool
		FilterLogCacheSize      *int
		Miner                   *miner.Config
		TxPool                  *legacypool.Config
		BlobPool                *blobpool.Config
		GPO                     *gasprice.Config
		EnablePreimageRecording *bool
		DocRoot                 *string `toml:"-"`
		RPCGasCap               *uint64
		RPCEVMTimeout           *time.Duration
		RPCTxFeeCap             *float64
		OverrideCancun          *uint64 `toml:",omitempty"`
		OverrideVerkle          *uint64 `toml:",omitempty"`
>>>>>>> bed84606
	}
	var dec Config
	if err := unmarshal(&dec); err != nil {
		return err
	}
	if dec.Genesis != nil {
		c.Genesis = dec.Genesis
	}
	if dec.NetworkId != nil {
		c.NetworkId = *dec.NetworkId
	}
	if dec.SyncMode != nil {
		c.SyncMode = *dec.SyncMode
	}
	if dec.DisablePeerTxBroadcast != nil {
		c.DisablePeerTxBroadcast = *dec.DisablePeerTxBroadcast
	}
	if dec.EthDiscoveryURLs != nil {
		c.EthDiscoveryURLs = dec.EthDiscoveryURLs
	}
	if dec.SnapDiscoveryURLs != nil {
		c.SnapDiscoveryURLs = dec.SnapDiscoveryURLs
	}
	if dec.TrustDiscoveryURLs != nil {
		c.TrustDiscoveryURLs = dec.TrustDiscoveryURLs
	}
	if dec.BscDiscoveryURLs != nil {
		c.BscDiscoveryURLs = dec.BscDiscoveryURLs
	}
	if dec.NoPruning != nil {
		c.NoPruning = *dec.NoPruning
	}
	if dec.DirectBroadcast != nil {
		c.DirectBroadcast = *dec.DirectBroadcast
	}
	if dec.DisableSnapProtocol != nil {
		c.DisableSnapProtocol = *dec.DisableSnapProtocol
	}
	if dec.DisableDiffProtocol != nil {
		c.DisableDiffProtocol = *dec.DisableDiffProtocol
	}
	if dec.EnableTrustProtocol != nil {
		c.EnableTrustProtocol = *dec.EnableTrustProtocol
	}
	if dec.DisableBscProtocol != nil {
		c.DisableBscProtocol = *dec.DisableBscProtocol
	}
	if dec.DiffSync != nil {
		c.DiffSync = *dec.DiffSync
	}
	if dec.RangeLimit != nil {
		c.RangeLimit = *dec.RangeLimit
	}
	if dec.TxLookupLimit != nil {
		c.TxLookupLimit = *dec.TxLookupLimit
	}
	if dec.RequiredBlocks != nil {
		c.RequiredBlocks = dec.RequiredBlocks
	}
	if dec.LightServ != nil {
		c.LightServ = *dec.LightServ
	}
	if dec.LightIngress != nil {
		c.LightIngress = *dec.LightIngress
	}
	if dec.LightEgress != nil {
		c.LightEgress = *dec.LightEgress
	}
	if dec.LightPeers != nil {
		c.LightPeers = *dec.LightPeers
	}
	if dec.LightNoPrune != nil {
		c.LightNoPrune = *dec.LightNoPrune
	}
	if dec.LightNoSyncServe != nil {
		c.LightNoSyncServe = *dec.LightNoSyncServe
	}
	if dec.SkipBcVersionCheck != nil {
		c.SkipBcVersionCheck = *dec.SkipBcVersionCheck
	}
	if dec.DatabaseHandles != nil {
		c.DatabaseHandles = *dec.DatabaseHandles
	}
	if dec.DatabaseCache != nil {
		c.DatabaseCache = *dec.DatabaseCache
	}
	if dec.DatabaseFreezer != nil {
		c.DatabaseFreezer = *dec.DatabaseFreezer
	}
	if dec.DatabaseDiff != nil {
		c.DatabaseDiff = *dec.DatabaseDiff
	}
	if dec.PersistDiff != nil {
		c.PersistDiff = *dec.PersistDiff
	}
	if dec.DiffBlock != nil {
		c.DiffBlock = *dec.DiffBlock
	}
	if dec.PruneAncientData != nil {
		c.PruneAncientData = *dec.PruneAncientData
	}
	if dec.TrieCleanCache != nil {
		c.TrieCleanCache = *dec.TrieCleanCache
	}
	if dec.TrieDirtyCache != nil {
		c.TrieDirtyCache = *dec.TrieDirtyCache
	}
	if dec.TrieTimeout != nil {
		c.TrieTimeout = *dec.TrieTimeout
	}
	if dec.SnapshotCache != nil {
		c.SnapshotCache = *dec.SnapshotCache
	}
	if dec.TriesInMemory != nil {
		c.TriesInMemory = *dec.TriesInMemory
	}
	if dec.TriesVerifyMode != nil {
		c.TriesVerifyMode = *dec.TriesVerifyMode
	}
	if dec.Preimages != nil {
		c.Preimages = *dec.Preimages
	}
	if dec.FilterLogCacheSize != nil {
		c.FilterLogCacheSize = *dec.FilterLogCacheSize
	}
	if dec.Miner != nil {
		c.Miner = *dec.Miner
	}
	if dec.TxPool != nil {
		c.TxPool = *dec.TxPool
	}
	if dec.BlobPool != nil {
		c.BlobPool = *dec.BlobPool
	}
	if dec.GPO != nil {
		c.GPO = *dec.GPO
	}
	if dec.EnablePreimageRecording != nil {
		c.EnablePreimageRecording = *dec.EnablePreimageRecording
	}
	if dec.DocRoot != nil {
		c.DocRoot = *dec.DocRoot
	}
	if dec.RPCGasCap != nil {
		c.RPCGasCap = *dec.RPCGasCap
	}
	if dec.RPCEVMTimeout != nil {
		c.RPCEVMTimeout = *dec.RPCEVMTimeout
	}
	if dec.RPCTxFeeCap != nil {
		c.RPCTxFeeCap = *dec.RPCTxFeeCap
	}
<<<<<<< HEAD
	if dec.Checkpoint != nil {
		c.Checkpoint = dec.Checkpoint
	}
	if dec.CheckpointOracle != nil {
		c.CheckpointOracle = dec.CheckpointOracle
	}
	if dec.OverrideBerlin != nil {
		c.OverrideBerlin = dec.OverrideBerlin
	}
	if dec.OverrideArrowGlacier != nil {
		c.OverrideArrowGlacier = dec.OverrideArrowGlacier
=======
	if dec.OverrideCancun != nil {
		c.OverrideCancun = dec.OverrideCancun
>>>>>>> bed84606
	}
	if dec.OverrideVerkle != nil {
		c.OverrideVerkle = dec.OverrideVerkle
	}
	return nil
}<|MERGE_RESOLUTION|>--- conflicted
+++ resolved
@@ -17,77 +17,24 @@
 // MarshalTOML marshals as TOML.
 func (c Config) MarshalTOML() (interface{}, error) {
 	type Config struct {
-<<<<<<< HEAD
-		Genesis                         *core.Genesis `toml:",omitempty"`
-		NetworkId                       uint64
-		SyncMode                        downloader.SyncMode
-		DisablePeerTxBroadcast          bool
-		EthDiscoveryURLs                []string
-		SnapDiscoveryURLs               []string
-		TrustDiscoveryURLs              []string
-		BscDiscoveryURLs               []string
-		NoPruning                       bool
-		NoPrefetch                      bool
-		DirectBroadcast                 bool
-		DisableSnapProtocol             bool
-		DisableDiffProtocol             bool
-		EnableTrustProtocol             bool
-		DisableBscProtocol             bool
-		DiffSync                        bool
-		RangeLimit                      bool
-		TxLookupLimit                   uint64                 `toml:",omitempty"`
-		Whitelist                       map[uint64]common.Hash `toml:"-"`
-		LightServ                       int                    `toml:",omitempty"`
-		LightIngress                    int                    `toml:",omitempty"`
-		LightEgress                     int                    `toml:",omitempty"`
-		LightPeers                      int                    `toml:",omitempty"`
-		LightNoPrune                    bool                   `toml:",omitempty"`
-		LightNoSyncServe                bool                   `toml:",omitempty"`
-		SyncFromCheckpoint              bool                   `toml:",omitempty"`
-		UltraLightServers               []string               `toml:",omitempty"`
-		UltraLightFraction              int                    `toml:",omitempty"`
-		UltraLightOnlyAnnounce          bool                   `toml:",omitempty"`
-		SkipBcVersionCheck              bool                   `toml:"-"`
-		DatabaseHandles                 int                    `toml:"-"`
-		DatabaseCache                   int
-		DatabaseFreezer                 string
-		DatabaseDiff                    string
-		TrieCleanCache                  int
-		TrieCleanCacheJournal           string        `toml:",omitempty"`
-		TrieCleanCacheRejournal         time.Duration `toml:",omitempty"`
-		TrieDirtyCache                  int
-		TrieTimeout                     time.Duration
-		SnapshotCache                   int
-		TriesInMemory                   uint64
-		TriesVerifyMode                 core.VerifyMode
-		Preimages                       bool
-		PersistDiff                     bool
-		DiffBlock                       uint64 `toml:",omitempty"`
-		PruneAncientData                bool
-		Miner                           miner.Config
-		Ethash                          ethash.Config `toml:",omitempty"`
-		TxPool                          core.TxPoolConfig
-		GPO                             gasprice.Config
-		EnablePreimageRecording         bool
-		DocRoot                         string `toml:"-"`
-		EWASMInterpreter                string
-		EVMInterpreter                  string
-		RPCGasCap                       uint64
-		RPCEVMTimeout                   time.Duration
-		RPCTxFeeCap                     float64
-		Checkpoint                      *params.TrustedCheckpoint      `toml:",omitempty"`
-		CheckpointOracle                *params.CheckpointOracleConfig `toml:",omitempty"`
-		OverrideBerlin                  *big.Int                       `toml:",omitempty"`
-		OverrideArrowGlacier            *big.Int                       `toml:",omitempty"`
-		OverrideTerminalTotalDifficulty *big.Int                       `toml:",omitempty"`
-=======
 		Genesis                 *core.Genesis `toml:",omitempty"`
 		NetworkId               uint64
 		SyncMode                downloader.SyncMode
+		DisablePeerTxBroadcast  bool
 		EthDiscoveryURLs        []string
 		SnapDiscoveryURLs       []string
+		TrustDiscoveryURLs      []string
+		BscDiscoveryURLs        []string
 		NoPruning               bool
 		NoPrefetch              bool
+		DirectBroadcast         bool
+		DisableSnapProtocol     bool
+		DisableDiffProtocol     bool
+		EnableTrustProtocol     bool
+		DisableBscProtocol      bool
+		DiffSync                bool
+		PipeCommit              bool
+		RangeLimit              bool
 		TxLookupLimit           uint64                 `toml:",omitempty"`
 		RequiredBlocks          map[uint64]common.Hash `toml:"-"`
 		LightServ               int                    `toml:",omitempty"`
@@ -100,10 +47,16 @@
 		DatabaseHandles         int                    `toml:"-"`
 		DatabaseCache           int
 		DatabaseFreezer         string
+		DatabaseDiff            string
+		PersistDiff             bool
+		DiffBlock               uint64
+		PruneAncientData        bool
 		TrieCleanCache          int
 		TrieDirtyCache          int
 		TrieTimeout             time.Duration
 		SnapshotCache           int
+		TriesInMemory           uint64
+		TriesVerifyMode         core.VerifyMode
 		Preimages               bool
 		FilterLogCacheSize      int
 		Miner                   miner.Config
@@ -117,7 +70,6 @@
 		RPCTxFeeCap             float64
 		OverrideCancun          *uint64 `toml:",omitempty"`
 		OverrideVerkle          *uint64 `toml:",omitempty"`
->>>>>>> bed84606
 	}
 	var enc Config
 	enc.Genesis = c.Genesis
@@ -129,12 +81,14 @@
 	enc.TrustDiscoveryURLs = c.TrustDiscoveryURLs
 	enc.BscDiscoveryURLs = c.BscDiscoveryURLs
 	enc.NoPruning = c.NoPruning
+	enc.NoPrefetch = c.NoPrefetch
 	enc.DirectBroadcast = c.DirectBroadcast
 	enc.DisableSnapProtocol = c.DisableSnapProtocol
 	enc.DisableDiffProtocol = c.DisableDiffProtocol
 	enc.EnableTrustProtocol = c.EnableTrustProtocol
 	enc.DisableBscProtocol = c.DisableBscProtocol
 	enc.DiffSync = c.DiffSync
+	enc.PipeCommit = c.PipeCommit
 	enc.RangeLimit = c.RangeLimit
 	enc.TxLookupLimit = c.TxLookupLimit
 	enc.RequiredBlocks = c.RequiredBlocks
@@ -151,6 +105,7 @@
 	enc.DatabaseDiff = c.DatabaseDiff
 	enc.PersistDiff = c.PersistDiff
 	enc.DiffBlock = c.DiffBlock
+	enc.PruneAncientData = c.PruneAncientData
 	enc.TrieCleanCache = c.TrieCleanCache
 	enc.TrieDirtyCache = c.TrieDirtyCache
 	enc.TrieTimeout = c.TrieTimeout
@@ -158,13 +113,7 @@
 	enc.TriesInMemory = c.TriesInMemory
 	enc.TriesVerifyMode = c.TriesVerifyMode
 	enc.Preimages = c.Preimages
-<<<<<<< HEAD
-	enc.PersistDiff = c.PersistDiff
-	enc.DiffBlock = c.DiffBlock
-	enc.PruneAncientData = c.PruneAncientData
-=======
 	enc.FilterLogCacheSize = c.FilterLogCacheSize
->>>>>>> bed84606
 	enc.Miner = c.Miner
 	enc.TxPool = c.TxPool
 	enc.BlobPool = c.BlobPool
@@ -174,93 +123,32 @@
 	enc.RPCGasCap = c.RPCGasCap
 	enc.RPCEVMTimeout = c.RPCEVMTimeout
 	enc.RPCTxFeeCap = c.RPCTxFeeCap
-<<<<<<< HEAD
-	enc.Checkpoint = c.Checkpoint
-	enc.CheckpointOracle = c.CheckpointOracle
-	enc.OverrideBerlin = c.OverrideBerlin
-	enc.OverrideArrowGlacier = c.OverrideArrowGlacier
-	enc.OverrideTerminalTotalDifficulty = c.OverrideTerminalTotalDifficulty
-=======
 	enc.OverrideCancun = c.OverrideCancun
 	enc.OverrideVerkle = c.OverrideVerkle
->>>>>>> bed84606
 	return &enc, nil
 }
 
 // UnmarshalTOML unmarshals from TOML.
 func (c *Config) UnmarshalTOML(unmarshal func(interface{}) error) error {
 	type Config struct {
-<<<<<<< HEAD
-		Genesis                         *core.Genesis `toml:",omitempty"`
-		NetworkId                       *uint64
-		SyncMode                        *downloader.SyncMode
-		DisablePeerTxBroadcast          *bool
-		EthDiscoveryURLs                []string
-		SnapDiscoveryURLs               []string
-		TrustDiscoveryURLs              []string
-		BscDiscoveryURLs               []string
-		NoPruning                       *bool
-		NoPrefetch                      *bool
-		DirectBroadcast                 *bool
-		DisableSnapProtocol             *bool
-		DisableDiffProtocol             *bool
-		EnableTrustProtocol             *bool
-		DisableBscProtocol             *bool
-		DiffSync                        *bool
-		RangeLimit                      *bool
-		TxLookupLimit                   *uint64                `toml:",omitempty"`
-		Whitelist                       map[uint64]common.Hash `toml:"-"`
-		LightServ                       *int                   `toml:",omitempty"`
-		LightIngress                    *int                   `toml:",omitempty"`
-		LightEgress                     *int                   `toml:",omitempty"`
-		LightPeers                      *int                   `toml:",omitempty"`
-		LightNoPrune                    *bool                  `toml:",omitempty"`
-		LightNoSyncServe                *bool                  `toml:",omitempty"`
-		SyncFromCheckpoint              *bool                  `toml:",omitempty"`
-		UltraLightServers               []string               `toml:",omitempty"`
-		UltraLightFraction              *int                   `toml:",omitempty"`
-		UltraLightOnlyAnnounce          *bool                  `toml:",omitempty"`
-		SkipBcVersionCheck              *bool                  `toml:"-"`
-		DatabaseHandles                 *int                   `toml:"-"`
-		DatabaseCache                   *int
-		DatabaseFreezer                 *string
-		DatabaseDiff                    *string
-		PersistDiff                     *bool
-		DiffBlock                       *uint64 `toml:",omitempty"`
-		PruneAncientData                *bool
-		TrieCleanCache                  *int
-		TrieCleanCacheJournal           *string        `toml:",omitempty"`
-		TrieCleanCacheRejournal         *time.Duration `toml:",omitempty"`
-		TrieDirtyCache                  *int
-		TrieTimeout                     *time.Duration
-		SnapshotCache                   *int
-		TriesInMemory                   *uint64
-		TriesVerifyMode                 *core.VerifyMode
-		Preimages                       *bool
-		Miner                           *miner.Config
-		Ethash                          *ethash.Config `toml:",omitempty"`
-		TxPool                          *core.TxPoolConfig
-		GPO                             *gasprice.Config
-		EnablePreimageRecording         *bool
-		DocRoot                         *string `toml:"-"`
-		EWASMInterpreter                *string
-		EVMInterpreter                  *string
-		RPCGasCap                       *uint64
-		RPCEVMTimeout                   *time.Duration
-		RPCTxFeeCap                     *float64
-		Checkpoint                      *params.TrustedCheckpoint      `toml:",omitempty"`
-		CheckpointOracle                *params.CheckpointOracleConfig `toml:",omitempty"`
-		OverrideBerlin                  *big.Int                       `toml:",omitempty"`
-		OverrideArrowGlacier            *big.Int                       `toml:",omitempty"`
-		OverrideTerminalTotalDifficulty *big.Int                       `toml:",omitempty"`
-=======
 		Genesis                 *core.Genesis `toml:",omitempty"`
 		NetworkId               *uint64
 		SyncMode                *downloader.SyncMode
+		DisablePeerTxBroadcast  *bool
 		EthDiscoveryURLs        []string
 		SnapDiscoveryURLs       []string
+		TrustDiscoveryURLs      []string
+		BscDiscoveryURLs        []string
 		NoPruning               *bool
 		NoPrefetch              *bool
+		DirectBroadcast         *bool
+		DisableSnapProtocol     *bool
+		DisableDiffProtocol     *bool
+		EnableTrustProtocol     *bool
+		DisableBscProtocol      *bool
+		DiffSync                *bool
+		PipeCommit              *bool
+		RangeLimit              *bool
 		TxLookupLimit           *uint64                `toml:",omitempty"`
 		RequiredBlocks          map[uint64]common.Hash `toml:"-"`
 		LightServ               *int                   `toml:",omitempty"`
@@ -273,10 +161,16 @@
 		DatabaseHandles         *int                   `toml:"-"`
 		DatabaseCache           *int
 		DatabaseFreezer         *string
+		DatabaseDiff            *string
+		PersistDiff             *bool
+		DiffBlock               *uint64
+		PruneAncientData        *bool
 		TrieCleanCache          *int
 		TrieDirtyCache          *int
 		TrieTimeout             *time.Duration
 		SnapshotCache           *int
+		TriesInMemory           *uint64
+		TriesVerifyMode         *core.VerifyMode
 		Preimages               *bool
 		FilterLogCacheSize      *int
 		Miner                   *miner.Config
@@ -290,7 +184,6 @@
 		RPCTxFeeCap             *float64
 		OverrideCancun          *uint64 `toml:",omitempty"`
 		OverrideVerkle          *uint64 `toml:",omitempty"`
->>>>>>> bed84606
 	}
 	var dec Config
 	if err := unmarshal(&dec); err != nil {
@@ -323,6 +216,9 @@
 	if dec.NoPruning != nil {
 		c.NoPruning = *dec.NoPruning
 	}
+	if dec.NoPrefetch != nil {
+		c.NoPrefetch = *dec.NoPrefetch
+	}
 	if dec.DirectBroadcast != nil {
 		c.DirectBroadcast = *dec.DirectBroadcast
 	}
@@ -341,6 +237,9 @@
 	if dec.DiffSync != nil {
 		c.DiffSync = *dec.DiffSync
 	}
+	if dec.PipeCommit != nil {
+		c.PipeCommit = *dec.PipeCommit
+	}
 	if dec.RangeLimit != nil {
 		c.RangeLimit = *dec.RangeLimit
 	}
@@ -443,22 +342,8 @@
 	if dec.RPCTxFeeCap != nil {
 		c.RPCTxFeeCap = *dec.RPCTxFeeCap
 	}
-<<<<<<< HEAD
-	if dec.Checkpoint != nil {
-		c.Checkpoint = dec.Checkpoint
-	}
-	if dec.CheckpointOracle != nil {
-		c.CheckpointOracle = dec.CheckpointOracle
-	}
-	if dec.OverrideBerlin != nil {
-		c.OverrideBerlin = dec.OverrideBerlin
-	}
-	if dec.OverrideArrowGlacier != nil {
-		c.OverrideArrowGlacier = dec.OverrideArrowGlacier
-=======
 	if dec.OverrideCancun != nil {
 		c.OverrideCancun = dec.OverrideCancun
->>>>>>> bed84606
 	}
 	if dec.OverrideVerkle != nil {
 		c.OverrideVerkle = dec.OverrideVerkle
