// Copyright 2015 The go-ethereum Authors
// This file is part of the go-ethereum library.
//
// The go-ethereum library is free software: you can redistribute it and/or modify
// it under the terms of the GNU Lesser General Public License as published by
// the Free Software Foundation, either version 3 of the License, or
// (at your option) any later version.
//
// The go-ethereum library is distributed in the hope that it will be useful,
// but WITHOUT ANY WARRANTY; without even the implied warranty of
// MERCHANTABILITY or FITNESS FOR A PARTICULAR PURPOSE. See the
// GNU Lesser General Public License for more details.
//
// You should have received a copy of the GNU Lesser General Public License
// along with the go-ethereum library. If not, see <http://www.gnu.org/licenses/>.

// Contains the active peer-set of the downloader, maintaining both failures
// as well as reputation metrics to prioritize the block retrievals.

package downloader

import (
	"errors"
	"math/big"
	"sync"
	"time"

	"github.com/ethereum/go-ethereum/common"
	"github.com/ethereum/go-ethereum/eth/protocols/eth"
	"github.com/ethereum/go-ethereum/event"
	"github.com/ethereum/go-ethereum/log"
	"github.com/ethereum/go-ethereum/p2p/msgrate"
)

const (
	maxLackingHashes = 4096 // Maximum number of entries allowed on the list or lacking items
)

var (
	errAlreadyRegistered = errors.New("peer is already registered")
	errNotRegistered     = errors.New("peer is not registered")
)

// peerConnection represents an active peer from which hashes and blocks are retrieved.
type peerConnection struct {
	id string // Unique identifier of the peer

	rates   *msgrate.Tracker         // Tracker to hone in on the number of items retrievable per second
	lacking map[common.Hash]struct{} // Set of hashes not to request (didn't have previously)

	peer Peer

	version uint       // Eth protocol version number to switch strategies
	log     log.Logger // Contextual logger to add extra infos to peer logs
	lock    sync.RWMutex
}

// LightPeer encapsulates the methods required to synchronise with a remote light peer.
type LightPeer interface {
	Head() (common.Hash, *big.Int)
	RequestHeadersByHash(common.Hash, int, int, bool, chan *eth.Response) (*eth.Request, error)
	RequestHeadersByNumber(uint64, int, int, bool, chan *eth.Response) (*eth.Request, error)
}

// Peer encapsulates the methods required to synchronise with a remote full peer.
type Peer interface {
	LightPeer
	RequestBodies([]common.Hash, chan *eth.Response) (*eth.Request, error)
	RequestReceipts([]common.Hash, chan *eth.Response) (*eth.Request, error)
}

// lightPeerWrapper wraps a LightPeer struct, stubbing out the Peer-only methods.
type lightPeerWrapper struct {
	peer LightPeer
}

func (w *lightPeerWrapper) Head() (common.Hash, *big.Int) { return w.peer.Head() }
func (w *lightPeerWrapper) RequestHeadersByHash(h common.Hash, amount int, skip int, reverse bool, sink chan *eth.Response) (*eth.Request, error) {
	return w.peer.RequestHeadersByHash(h, amount, skip, reverse, sink)
}
func (w *lightPeerWrapper) RequestHeadersByNumber(i uint64, amount int, skip int, reverse bool, sink chan *eth.Response) (*eth.Request, error) {
	return w.peer.RequestHeadersByNumber(i, amount, skip, reverse, sink)
}
func (w *lightPeerWrapper) RequestBodies([]common.Hash, chan *eth.Response) (*eth.Request, error) {
	panic("RequestBodies not supported in light client mode sync")
}
func (w *lightPeerWrapper) RequestReceipts([]common.Hash, chan *eth.Response) (*eth.Request, error) {
	panic("RequestReceipts not supported in light client mode sync")
}

// newPeerConnection creates a new downloader peer.
func newPeerConnection(id string, version uint, peer Peer, logger log.Logger) *peerConnection {
	return &peerConnection{
		id:      id,
		lacking: make(map[common.Hash]struct{}),
		peer:    peer,
		version: version,
		log:     logger,
	}
}

// Reset clears the internal state of a peer entity.
func (p *peerConnection) Reset() {
	p.lock.Lock()
	defer p.lock.Unlock()

	p.lacking = make(map[common.Hash]struct{})
}

// UpdateHeaderRate updates the peer's estimated header retrieval throughput with
// the current measurement.
func (p *peerConnection) UpdateHeaderRate(delivered int, elapsed time.Duration) {
	p.rates.Update(eth.BlockHeadersMsg, elapsed, delivered)
}

// UpdateBodyRate updates the peer's estimated body retrieval throughput with the
// current measurement.
func (p *peerConnection) UpdateBodyRate(delivered int, elapsed time.Duration) {
	p.rates.Update(eth.BlockBodiesMsg, elapsed, delivered)
}

// UpdateReceiptRate updates the peer's estimated receipt retrieval throughput
// with the current measurement.
func (p *peerConnection) UpdateReceiptRate(delivered int, elapsed time.Duration) {
	p.rates.Update(eth.ReceiptsMsg, elapsed, delivered)
}

// HeaderCapacity retrieves the peer's header download allowance based on its
// previously discovered throughput.
func (p *peerConnection) HeaderCapacity(targetRTT time.Duration) int {
	cap := p.rates.Capacity(eth.BlockHeadersMsg, targetRTT)
	if cap > MaxHeaderFetch {
		cap = MaxHeaderFetch
	}
	return cap
}

// BodyCapacity retrieves the peer's body download allowance based on its
// previously discovered throughput.
func (p *peerConnection) BodyCapacity(targetRTT time.Duration) int {
	cap := p.rates.Capacity(eth.BlockBodiesMsg, targetRTT)
	if cap > MaxBlockFetch {
		cap = MaxBlockFetch
	}
	return cap
}

// ReceiptCapacity retrieves the peers receipt download allowance based on its
// previously discovered throughput.
func (p *peerConnection) ReceiptCapacity(targetRTT time.Duration) int {
	cap := p.rates.Capacity(eth.ReceiptsMsg, targetRTT)
	if cap > MaxReceiptFetch {
		cap = MaxReceiptFetch
	}
	return cap
}

// MarkLacking appends a new entity to the set of items (blocks, receipts, states)
// that a peer is known not to have (i.e. have been requested before). If the
// set reaches its maximum allowed capacity, items are randomly dropped off.
func (p *peerConnection) MarkLacking(hash common.Hash) {
	p.lock.Lock()
	defer p.lock.Unlock()

	for len(p.lacking) >= maxLackingHashes {
		for drop := range p.lacking {
			delete(p.lacking, drop)
			break
		}
	}
	p.lacking[hash] = struct{}{}
}

// Lacks retrieves whether the hash of a blockchain item is on the peers lacking
// list (i.e. whether we know that the peer does not have it).
func (p *peerConnection) Lacks(hash common.Hash) bool {
	p.lock.RLock()
	defer p.lock.RUnlock()

	_, ok := p.lacking[hash]
	return ok
}

// peeringEvent is sent on the peer event feed when a remote peer connects or
// disconnects.
type peeringEvent struct {
	peer *peerConnection
	join bool
}

// peerSet represents the collection of active peer participating in the chain
// download procedure.
type peerSet struct {
	peers  map[string]*peerConnection
	rates  *msgrate.Trackers // Set of rate trackers to give the sync a common beat
	events event.Feed        // Feed to publish peer lifecycle events on

	lock sync.RWMutex
}

// newPeerSet creates a new peer set top track the active download sources.
func newPeerSet() *peerSet {
	return &peerSet{
		peers: make(map[string]*peerConnection),
		rates: msgrate.NewTrackers(log.New("proto", "eth")),
	}
}

// SubscribeEvents subscribes to peer arrival and departure events.
func (ps *peerSet) SubscribeEvents(ch chan<- *peeringEvent) event.Subscription {
	return ps.events.Subscribe(ch)
}

// Reset iterates over the current peer set, and resets each of the known peers
// to prepare for a next batch of block retrieval.
func (ps *peerSet) Reset() {
	ps.lock.RLock()
	defer ps.lock.RUnlock()

	for _, peer := range ps.peers {
		peer.Reset()
	}
}

// Register injects a new peer into the working set, or returns an error if the
// peer is already known.
//
// The method also sets the starting throughput values of the new peer to the
// average of all existing peers, to give it a realistic chance of being used
// for data retrievals.
func (ps *peerSet) Register(p *peerConnection) error {
	// Register the new peer with some meaningful defaults
	ps.lock.Lock()
	if _, ok := ps.peers[p.id]; ok {
		ps.lock.Unlock()
		return errAlreadyRegistered
	}
	p.rates = msgrate.NewTracker(ps.rates.MeanCapacities(), ps.rates.MedianRoundTrip())
	if err := ps.rates.Track(p.id, p.rates); err != nil {
		return err
	}
	ps.peers[p.id] = p
	ps.lock.Unlock()

	ps.events.Send(&peeringEvent{peer: p, join: true})
	return nil
}

// Unregister removes a remote peer from the active set, disabling any further
// actions to/from that particular entity.
func (ps *peerSet) Unregister(id string) error {
	ps.lock.Lock()
	p, ok := ps.peers[id]
	if !ok {
		ps.lock.Unlock()
		return errNotRegistered
	}
	delete(ps.peers, id)
	ps.rates.Untrack(id)
	ps.lock.Unlock()

	ps.events.Send(&peeringEvent{peer: p, join: false})
	return nil
}

// Peer retrieves the registered peer with the given id.
func (ps *peerSet) Peer(id string) *peerConnection {
	ps.lock.RLock()
	defer ps.lock.RUnlock()

	return ps.peers[id]
}

// Len returns if the current number of peers in the set.
func (ps *peerSet) Len() int {
	ps.lock.RLock()
	defer ps.lock.RUnlock()

	return len(ps.peers)
}

// AllPeers retrieves a flat list of all the peers within the set.
func (ps *peerSet) AllPeers() []*peerConnection {
	ps.lock.RLock()
	defer ps.lock.RUnlock()

	list := make([]*peerConnection, 0, len(ps.peers))
	for _, p := range ps.peers {
		list = append(list, p)
	}
	return list
}

<<<<<<< HEAD
// HeaderIdlePeers retrieves a flat list of all the currently header-idle peers
// within the active peer set, ordered by their reputation.
func (ps *peerSet) HeaderIdlePeers() ([]*peerConnection, int) {
	idle := func(p *peerConnection) bool {
		return atomic.LoadInt32(&p.headerIdle) == 0
	}
	throughput := func(p *peerConnection) float64 {
		p.lock.RLock()
		defer p.lock.RUnlock()
		return p.headerThroughput
	}
	return ps.idlePeers(eth.ETH65, eth.ETH68, idle, throughput)
}

// BodyIdlePeers retrieves a flat list of all the currently body-idle peers within
// the active peer set, ordered by their reputation.
func (ps *peerSet) BodyIdlePeers() ([]*peerConnection, int) {
	idle := func(p *peerConnection) bool {
		return atomic.LoadInt32(&p.blockIdle) == 0
	}
	throughput := func(p *peerConnection) float64 {
		p.lock.RLock()
		defer p.lock.RUnlock()
		return p.blockThroughput
	}
	return ps.idlePeers(eth.ETH65, eth.ETH68, idle, throughput)
}

// ReceiptIdlePeers retrieves a flat list of all the currently receipt-idle peers
// within the active peer set, ordered by their reputation.
func (ps *peerSet) ReceiptIdlePeers() ([]*peerConnection, int) {
	idle := func(p *peerConnection) bool {
		return atomic.LoadInt32(&p.receiptIdle) == 0
	}
	throughput := func(p *peerConnection) float64 {
		p.lock.RLock()
		defer p.lock.RUnlock()
		return p.receiptThroughput
	}
	return ps.idlePeers(eth.ETH65, eth.ETH68, idle, throughput)
}

// NodeDataIdlePeers retrieves a flat list of all the currently node-data-idle
// peers within the active peer set, ordered by their reputation.
func (ps *peerSet) NodeDataIdlePeers() ([]*peerConnection, int) {
	idle := func(p *peerConnection) bool {
		return atomic.LoadInt32(&p.stateIdle) == 0
	}
	throughput := func(p *peerConnection) float64 {
		p.lock.RLock()
		defer p.lock.RUnlock()
		return p.stateThroughput
	}
	return ps.idlePeers(eth.ETH65, eth.ETH68, idle, throughput)
}

// idlePeers retrieves a flat list of all currently idle peers satisfying the
// protocol version constraints, using the provided function to check idleness.
// The resulting set of peers are sorted by their measure throughput.
func (ps *peerSet) idlePeers(minProtocol, maxProtocol uint, idleCheck func(*peerConnection) bool, throughput func(*peerConnection) float64) ([]*peerConnection, int) {
	ps.lock.RLock()
	defer ps.lock.RUnlock()

	idle, total := make([]*peerConnection, 0, len(ps.peers)), 0
	tps := make([]float64, 0, len(ps.peers))
	for _, p := range ps.peers {
		if p.version >= minProtocol && p.version <= maxProtocol {
			if idleCheck(p) {
				idle = append(idle, p)
				tps = append(tps, throughput(p))
			}
			total++
		}
	}
	// And sort them
	sortPeers := &peerThroughputSort{idle, tps}
	sort.Sort(sortPeers)
	return sortPeers.p, total
}

// medianRTT returns the median RTT of the peerset, considering only the tuning
// peers if there are more peers available.
func (ps *peerSet) medianRTT() time.Duration {
	// Gather all the currently measured round trip times
	ps.lock.RLock()
	defer ps.lock.RUnlock()

	rtts := make([]float64, 0, len(ps.peers))
	for _, p := range ps.peers {
		p.lock.RLock()
		rtts = append(rtts, float64(p.rtt))
		p.lock.RUnlock()
	}
	sort.Float64s(rtts)

	median := rttMaxEstimate
	if qosTuningPeers <= len(rtts) {
		median = time.Duration(rtts[qosTuningPeers/2]) // Median of our tuning peers
	} else if len(rtts) > 0 {
		median = time.Duration(rtts[len(rtts)/2]) // Median of our connected peers (maintain even like this some baseline qos)
	}
	// Restrict the RTT into some QoS defaults, irrelevant of true RTT
	if median < rttMinEstimate {
		median = rttMinEstimate
	}
	if median > rttMaxEstimate {
		median = rttMaxEstimate
	}
	return median
}

// peerThroughputSort implements the Sort interface, and allows for
// sorting a set of peers by their throughput
// The sorted data is with the _highest_ throughput first
type peerThroughputSort struct {
=======
// peerCapacitySort implements sort.Interface.
// It sorts peer connections by capacity (descending).
type peerCapacitySort struct {
>>>>>>> fd1d1e35
	p  []*peerConnection
	tp []int
}

func (ps *peerCapacitySort) Len() int {
	return len(ps.p)
}

func (ps *peerCapacitySort) Less(i, j int) bool {
	return ps.tp[i] > ps.tp[j]
}

func (ps *peerCapacitySort) Swap(i, j int) {
	ps.p[i], ps.p[j] = ps.p[j], ps.p[i]
	ps.tp[i], ps.tp[j] = ps.tp[j], ps.tp[i]
}<|MERGE_RESOLUTION|>--- conflicted
+++ resolved
@@ -291,127 +291,9 @@
 	return list
 }
 
-<<<<<<< HEAD
-// HeaderIdlePeers retrieves a flat list of all the currently header-idle peers
-// within the active peer set, ordered by their reputation.
-func (ps *peerSet) HeaderIdlePeers() ([]*peerConnection, int) {
-	idle := func(p *peerConnection) bool {
-		return atomic.LoadInt32(&p.headerIdle) == 0
-	}
-	throughput := func(p *peerConnection) float64 {
-		p.lock.RLock()
-		defer p.lock.RUnlock()
-		return p.headerThroughput
-	}
-	return ps.idlePeers(eth.ETH65, eth.ETH68, idle, throughput)
-}
-
-// BodyIdlePeers retrieves a flat list of all the currently body-idle peers within
-// the active peer set, ordered by their reputation.
-func (ps *peerSet) BodyIdlePeers() ([]*peerConnection, int) {
-	idle := func(p *peerConnection) bool {
-		return atomic.LoadInt32(&p.blockIdle) == 0
-	}
-	throughput := func(p *peerConnection) float64 {
-		p.lock.RLock()
-		defer p.lock.RUnlock()
-		return p.blockThroughput
-	}
-	return ps.idlePeers(eth.ETH65, eth.ETH68, idle, throughput)
-}
-
-// ReceiptIdlePeers retrieves a flat list of all the currently receipt-idle peers
-// within the active peer set, ordered by their reputation.
-func (ps *peerSet) ReceiptIdlePeers() ([]*peerConnection, int) {
-	idle := func(p *peerConnection) bool {
-		return atomic.LoadInt32(&p.receiptIdle) == 0
-	}
-	throughput := func(p *peerConnection) float64 {
-		p.lock.RLock()
-		defer p.lock.RUnlock()
-		return p.receiptThroughput
-	}
-	return ps.idlePeers(eth.ETH65, eth.ETH68, idle, throughput)
-}
-
-// NodeDataIdlePeers retrieves a flat list of all the currently node-data-idle
-// peers within the active peer set, ordered by their reputation.
-func (ps *peerSet) NodeDataIdlePeers() ([]*peerConnection, int) {
-	idle := func(p *peerConnection) bool {
-		return atomic.LoadInt32(&p.stateIdle) == 0
-	}
-	throughput := func(p *peerConnection) float64 {
-		p.lock.RLock()
-		defer p.lock.RUnlock()
-		return p.stateThroughput
-	}
-	return ps.idlePeers(eth.ETH65, eth.ETH68, idle, throughput)
-}
-
-// idlePeers retrieves a flat list of all currently idle peers satisfying the
-// protocol version constraints, using the provided function to check idleness.
-// The resulting set of peers are sorted by their measure throughput.
-func (ps *peerSet) idlePeers(minProtocol, maxProtocol uint, idleCheck func(*peerConnection) bool, throughput func(*peerConnection) float64) ([]*peerConnection, int) {
-	ps.lock.RLock()
-	defer ps.lock.RUnlock()
-
-	idle, total := make([]*peerConnection, 0, len(ps.peers)), 0
-	tps := make([]float64, 0, len(ps.peers))
-	for _, p := range ps.peers {
-		if p.version >= minProtocol && p.version <= maxProtocol {
-			if idleCheck(p) {
-				idle = append(idle, p)
-				tps = append(tps, throughput(p))
-			}
-			total++
-		}
-	}
-	// And sort them
-	sortPeers := &peerThroughputSort{idle, tps}
-	sort.Sort(sortPeers)
-	return sortPeers.p, total
-}
-
-// medianRTT returns the median RTT of the peerset, considering only the tuning
-// peers if there are more peers available.
-func (ps *peerSet) medianRTT() time.Duration {
-	// Gather all the currently measured round trip times
-	ps.lock.RLock()
-	defer ps.lock.RUnlock()
-
-	rtts := make([]float64, 0, len(ps.peers))
-	for _, p := range ps.peers {
-		p.lock.RLock()
-		rtts = append(rtts, float64(p.rtt))
-		p.lock.RUnlock()
-	}
-	sort.Float64s(rtts)
-
-	median := rttMaxEstimate
-	if qosTuningPeers <= len(rtts) {
-		median = time.Duration(rtts[qosTuningPeers/2]) // Median of our tuning peers
-	} else if len(rtts) > 0 {
-		median = time.Duration(rtts[len(rtts)/2]) // Median of our connected peers (maintain even like this some baseline qos)
-	}
-	// Restrict the RTT into some QoS defaults, irrelevant of true RTT
-	if median < rttMinEstimate {
-		median = rttMinEstimate
-	}
-	if median > rttMaxEstimate {
-		median = rttMaxEstimate
-	}
-	return median
-}
-
-// peerThroughputSort implements the Sort interface, and allows for
-// sorting a set of peers by their throughput
-// The sorted data is with the _highest_ throughput first
-type peerThroughputSort struct {
-=======
 // peerCapacitySort implements sort.Interface.
 // It sorts peer connections by capacity (descending).
 type peerCapacitySort struct {
->>>>>>> fd1d1e35
 	p  []*peerConnection
 	tp []int
 }
