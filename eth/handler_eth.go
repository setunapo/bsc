// Copyright 2015 The go-ethereum Authors
// This file is part of the go-ethereum library.
//
// The go-ethereum library is free software: you can redistribute it and/or modify
// it under the terms of the GNU Lesser General Public License as published by
// the Free Software Foundation, either version 3 of the License, or
// (at your option) any later version.
//
// The go-ethereum library is distributed in the hope that it will be useful,
// but WITHOUT ANY WARRANTY; without even the implied warranty of
// MERCHANTABILITY or FITNESS FOR A PARTICULAR PURPOSE. See the
// GNU Lesser General Public License for more details.
//
// You should have received a copy of the GNU Lesser General Public License
// along with the go-ethereum library. If not, see <http://www.gnu.org/licenses/>.

package eth

import (
	"fmt"
	"math/big"
	"sync/atomic"
	"time"

	"github.com/ethereum/go-ethereum/common"
	"github.com/ethereum/go-ethereum/core"
	"github.com/ethereum/go-ethereum/core/types"
	"github.com/ethereum/go-ethereum/eth/fetcher"
	"github.com/ethereum/go-ethereum/eth/protocols/eth"
	"github.com/ethereum/go-ethereum/p2p/enode"
)

// ethHandler implements the eth.Backend interface to handle the various network
// packets that are sent as replies or broadcasts.
type ethHandler handler

<<<<<<< HEAD
func (h *ethHandler) Chain() *core.BlockChain     { return h.chain }
func (h *ethHandler) StateBloom() *trie.SyncBloom { return h.stateBloom }
func (h *ethHandler) TxPool() eth.TxPool          { return h.txpool }
func (h *ethHandler) VotePool() eth.VotePool      { return h.votepool }
=======
func (h *ethHandler) Chain() *core.BlockChain { return h.chain }
func (h *ethHandler) TxPool() eth.TxPool      { return h.txpool }
>>>>>>> fd1d1e35

// RunPeer is invoked when a peer joins on the `eth` protocol.
func (h *ethHandler) RunPeer(peer *eth.Peer, hand eth.Handler) error {
	return (*handler)(h).runEthPeer(peer, hand)
}

// PeerInfo retrieves all known `eth` information about a peer.
func (h *ethHandler) PeerInfo(id enode.ID) interface{} {
	if p := h.peers.peer(id.String()); p != nil {
		return p.info()
	}
	return nil
}

// AcceptTxs retrieves whether transaction processing is enabled on the node
// or if inbound transactions should simply be dropped.
func (h *ethHandler) AcceptTxs() bool {
	return atomic.LoadUint32(&h.acceptTxs) == 1
}

// Handle is invoked from a peer's message handler when it receives a new remote
// message that the handler couldn't consume and serve itself.
func (h *ethHandler) Handle(peer *eth.Peer, packet eth.Packet) error {
	// Consume any broadcasts and announces, forwarding the rest to the downloader
	switch packet := packet.(type) {
	case *eth.NewBlockHashesPacket:
		hashes, numbers := packet.Unpack()
		return h.handleBlockAnnounces(peer, hashes, numbers)

	case *eth.NewBlockPacket:
		return h.handleBlockBroadcast(peer, packet.Block, packet.TD)

	case *eth.NewPooledTransactionHashesPacket:
		return h.txFetcher.Notify(peer.ID(), *packet)

	case *eth.TransactionsPacket:
		return h.txFetcher.Enqueue(peer.ID(), *packet, false)

	case *eth.PooledTransactionsPacket:
		return h.txFetcher.Enqueue(peer.ID(), *packet, true)

	case *eth.VotesPacket:
		return h.handleVotesBroadcast(peer, packet.Votes)
	default:
		return fmt.Errorf("unexpected eth packet type: %T", packet)
	}
}

// handleBlockAnnounces is invoked from a peer's message handler when it transmits a
// batch of block announcements for the local node to process.
func (h *ethHandler) handleBlockAnnounces(peer *eth.Peer, hashes []common.Hash, numbers []uint64) error {
	// Drop all incoming block announces from the p2p network if
	// the chain already entered the pos stage and disconnect the
	// remote peer.
	if h.merger.PoSFinalized() {
		// TODO (MariusVanDerWijden) drop non-updated peers after the merge
		return nil
		// return errors.New("unexpected block announces")
	}
	// Schedule all the unknown hashes for retrieval
	var (
		unknownHashes  = make([]common.Hash, 0, len(hashes))
		unknownNumbers = make([]uint64, 0, len(numbers))
	)
	for i := 0; i < len(hashes); i++ {
		if !h.chain.HasBlock(hashes[i], numbers[i]) {
			unknownHashes = append(unknownHashes, hashes[i])
			unknownNumbers = append(unknownNumbers, numbers[i])
		}
	}
	// self support diff sync
	var diffFetcher fetcher.DiffRequesterFn
	if h.diffSync {
		// the peer support diff protocol
		if ep := h.peers.peer(peer.ID()); ep != nil && ep.diffExt != nil {
			diffFetcher = ep.diffExt.RequestDiffLayers
		}
	}

	for i := 0; i < len(unknownHashes); i++ {
		h.blockFetcher.Notify(peer.ID(), unknownHashes[i], unknownNumbers[i], time.Now(), peer.RequestOneHeader, peer.RequestBodies, diffFetcher)
	}
	return nil
}

// handleBlockBroadcast is invoked from a peer's message handler when it transmits a
// block broadcast for the local node to process.
func (h *ethHandler) handleBlockBroadcast(peer *eth.Peer, block *types.Block, td *big.Int) error {
	// Drop all incoming block announces from the p2p network if
	// the chain already entered the pos stage and disconnect the
	// remote peer.
	if h.merger.PoSFinalized() {
		// TODO (MariusVanDerWijden) drop non-updated peers after the merge
		return nil
		// return errors.New("unexpected block announces")
	}
	// Schedule the block for import
	h.blockFetcher.Enqueue(peer.ID(), block)

	// Assuming the block is importable by the peer, but possibly not yet done so,
	// calculate the head hash and TD that the peer truly must have.
	var (
		trueHead = block.ParentHash()
		trueTD   = new(big.Int).Sub(td, block.Difficulty())
	)
	// Update the peer's total difficulty if better than the previous
	if _, td := peer.Head(); trueTD.Cmp(td) > 0 {
		peer.SetHead(trueHead, trueTD)
		h.chainSync.handlePeerEvent(peer)
	}
	return nil
}

// handleVotesBroadcast is invoked from a peer's message handler when it transmits a
// votes broadcast for the local node to process.
func (h *ethHandler) handleVotesBroadcast(peer *eth.Peer, votes []*types.VoteEnvelope) error {
	// Try to put votes into votepool
	for _, vote := range votes {
		h.votepool.PutVote(vote)
	}
	return nil
}<|MERGE_RESOLUTION|>--- conflicted
+++ resolved
@@ -34,15 +34,9 @@
 // packets that are sent as replies or broadcasts.
 type ethHandler handler
 
-<<<<<<< HEAD
 func (h *ethHandler) Chain() *core.BlockChain     { return h.chain }
-func (h *ethHandler) StateBloom() *trie.SyncBloom { return h.stateBloom }
 func (h *ethHandler) TxPool() eth.TxPool          { return h.txpool }
 func (h *ethHandler) VotePool() eth.VotePool      { return h.votepool }
-=======
-func (h *ethHandler) Chain() *core.BlockChain { return h.chain }
-func (h *ethHandler) TxPool() eth.TxPool      { return h.txpool }
->>>>>>> fd1d1e35
 
 // RunPeer is invoked when a peer joins on the `eth` protocol.
 func (h *ethHandler) RunPeer(peer *eth.Peer, hand eth.Handler) error {
