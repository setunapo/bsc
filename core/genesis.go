--- conflicted
+++ resolved
@@ -393,7 +393,6 @@
 	return newcfg, stored, nil
 }
 
-<<<<<<< HEAD
 // LoadChainConfig loads the stored chain config if it is already present in
 // database, otherwise, return the config in the provided genesis specification.
 func LoadChainConfig(db ethdb.Database, genesis *Genesis) (*params.ChainConfig, common.Hash, error) {
@@ -425,7 +424,8 @@
 	// There is no stored chain config and no new config provided,
 	// In this case the default chain config(mainnet) will be used
 	return params.BSCChainConfig, params.BSCGenesisHash, nil
-=======
+}
+
 // For any block in g.Config which is nil but the same block in defaultConfig is not
 // set the block in genesis config to the block in defaultConfig.
 // Reflection is used to avoid a long series of if statements with hardcoded block names.
@@ -450,7 +450,6 @@
 			}
 		}
 	}
->>>>>>> c035b0c8
 }
 
 // Hard fork block height specified in config.toml has higher priority, but
